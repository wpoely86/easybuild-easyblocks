--- conflicted
+++ resolved
@@ -33,11 +33,7 @@
 
 # note: release candidates should be versioned as a pre-release, e.g. "1.1rc1"
 # 1.1-rc1 would indicate a post-release, i.e., and update of 1.1, so beware
-<<<<<<< HEAD
-VERSION = LooseVersion("1.3.1dev")
-=======
 VERSION = LooseVersion("1.4.0dev")
->>>>>>> 15c39062
 UNKNOWN = "UNKNOWN"
 
 
