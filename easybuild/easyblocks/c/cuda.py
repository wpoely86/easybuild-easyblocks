##
# This file is an EasyBuild reciPY as per https://github.com/hpcugent/easybuild
#
# Copyright:: Copyright 2012-2015 Cyprus Institute / CaSToRC, Uni.Lu, NTUA, Ghent University, Forschungszentrum Juelich GmbH
# Authors::   George Tsouloupas <g.tsouloupas@cyi.ac.cy>, Fotis Georgatos <fotis@cern.ch>, Kenneth Hoste, Damian Alvarez
# License::   MIT/GPL
# $Id$
#
# This work implements a part of the HPCBIOS project and is a component of the policy:
# http://hpcbios.readthedocs.org/en/latest/HPCBIOS_2012-99.html
##
"""
EasyBuild support for CUDA, implemented as an easyblock

Ref: https://speakerdeck.com/ajdecon/introduction-to-the-cuda-toolkit-for-building-applications

@author: George Tsouloupas (Cyprus Institute)
@author: Fotis Georgatos (Uni.lu)
@author: Kenneth Hoste (Ghent University)
@author: Damian Alvarez (Forschungszentrum Juelich)
"""
import os
<<<<<<< HEAD
import stat

from distutils.version import LooseVersion

from easybuild.easyblocks.generic.binary import Binary
from easybuild.framework.easyconfig import CUSTOM
from easybuild.tools.filetools import adjust_permissions, patch_perl_script_autoflush, write_file
from easybuild.tools.run import run_cmd, run_cmd_qa
from easybuild.tools.systemtools import get_shared_lib_ext

=======
import shutil
import stat

from easybuild.easyblocks.generic.binary import Binary
from easybuild.framework.easyconfig import CUSTOM
from easybuild.tools.filetools import adjust_permissions, patch_perl_script_autoflush, write_file
from easybuild.tools.run import run_cmd, run_cmd_qa
from distutils.version import LooseVersion

>>>>>>> 99fe1680
# Wrapper script definition
wrapper = """#!/bin/sh
echo "$@" | grep -e '-ccbin' -e '--compiler-bindir' > /dev/null
if [ $? -eq 0 ];
then
        echo "ERROR: do not set -ccbin or --compiler-bindir when using the `basename $0` wrapper"
else
        nvcc -ccbin=%s "$@"
        exit $?
fi """

class EB_CUDA(Binary):
    """
    Support for installing CUDA.
    """

    @staticmethod
    def extra_options():
        extra_vars = {
            'host_compilers': [[], "Host compilers for which a wrapper will be generated", CUSTOM]
        }
        return Binary.extra_options(extra_vars)
<<<<<<< HEAD
 
=======

>>>>>>> 99fe1680
    def extract_step(self):
        """Extract installer to have more control, e.g. options, patching Perl scripts, etc."""
        execpath = self.src[0]['path']
        run_cmd("/bin/sh " + execpath + " --noexec --nox11 --target " + self.builddir)
        self.src[0]['finalpath'] = self.builddir

    def install_step(self):
        """Install CUDA using Perl install script."""

        # define how to run the installer
        # script has /usr/bin/perl hardcoded, but we want to have control over which perl is being used
        if LooseVersion(self.version) <= LooseVersion("5"):
            install_script = "install-linux.pl"
            install_script_path = os.path.join(self.builddir, install_script)
            cmd = "perl ./%s --prefix=%s %s" % (install_script, self.installdir, self.cfg['installopts'])
        else:
            # the following would require to include "osdependencies = 'libglut'" because of samples
            # installparams = "-samplespath=%(x)s/samples/ -toolkitpath=%(x)s -samples -toolkit" % {'x': self.installdir}
            install_script = "cuda-installer.pl"
            installparams = "-toolkitpath=%s -toolkit" % self.installdir
            cmd = "perl ./%s -verbose -silent %s %s" % (install_script, installparams, self.cfg['installopts'])

        # prepare for running install script autonomously
        qanda = {}
        stdqa = {
            # this question is only asked if CUDA tools are already available system-wide
            r"Would you like to remove all CUDA files under .*? (yes/no/abort): ": "no",
        }
        noqanda = [
            r"^Configuring",
            r"Installation Complete",
            r"Verifying archive integrity.*",
            r"^Uncompressing NVIDIA CUDA",
            r".* -> .*",
        ]

        # patch install script to handle Q&A autonomously
        patch_perl_script_autoflush(os.path.join(self.builddir, install_script))

        # make sure $DISPLAY is not defined, which may lead to (weird) problems
        # this is workaround for not being able to specify --nox11 to the Perl install scripts
        if 'DISPLAY' in os.environ:
            os.environ.pop('DISPLAY')
    
        #overriding maxhits default value to 300 (300s wait for nothing to change in the output without seeing a known question)
        run_cmd_qa(cmd, qanda, std_qa=stdqa, no_qa=noqanda, log_all=True, simple=True, maxhits=300)

<<<<<<< HEAD
=======

>>>>>>> 99fe1680
    def post_install_step(self):
        def create_wrapper(wrapper_name,wrapper_comp):
	    wrapper_f = "%s/bin/%s" % (self.installdir, wrapper_name)
	    write_file(wrapper_f, wrapper % wrapper_comp)
            adjust_permissions(wrapper_f, stat.S_IXUSR|stat.S_IRUSR|stat.S_IXGRP|stat.S_IRGRP|stat.S_IXOTH|stat.S_IROTH)

	# Prepare wrappers to handle a default host compiler other than g++
        for comp in self.cfg['host_compilers']:
            create_wrapper('nvcc_%s' % comp,'%s' % comp)

    def sanity_check_step(self):
        """Custom sanity check for CUDA."""
        shlib_ext = get_shared_lib_ext()

        chk_libdir = ["lib64"]
        
        # Versions higher than 6 do not provide 32 bit libraries
        if LooseVersion(self.version) < LooseVersion("6"):
            chk_libdir += ["lib"]

        extra_files = []
        if LooseVersion(self.version) < LooseVersion('7'):
            extra_files.append('open64/bin/nvopencc')

        custom_paths = {
            'files': ["bin/%s" % x for x in ["fatbinary", "nvcc", "nvlink", "ptxas"]] + extra_files +
                     ["%s/lib%s.%s" % (x, y, shlib_ext) for x in chk_libdir for y in ["cublas", "cudart", "cufft",
                                                                                      "curand", "cusparse"]],
            'dirs': ["include"],
        }

        super(EB_CUDA, self).sanity_check_step(custom_paths=custom_paths)

    def make_module_req_guess(self):
        """Specify CUDA custom values for PATH etc."""

        guesses = super(EB_CUDA, self).make_module_req_guess()

        guesses.update({
            'PATH': ['open64/bin', 'bin'],
            'LD_LIBRARY_PATH': ['lib64'],
            'CPATH': ['include'],
            'CUDA_HOME': [''],
            'CUDA_PATH': [''],
        })

        return guesses
    
    def make_module_extra(self):
        """Specify CUDA_HOME """

        txt = super(EB_CUDA, self).make_module_extra()

        txt += self.module_generator.set_environment('CUDA_HOME', self.installdir)

        return txt<|MERGE_RESOLUTION|>--- conflicted
+++ resolved
@@ -20,7 +20,6 @@
 @author: Damian Alvarez (Forschungszentrum Juelich)
 """
 import os
-<<<<<<< HEAD
 import stat
 
 from distutils.version import LooseVersion
@@ -31,17 +30,6 @@
 from easybuild.tools.run import run_cmd, run_cmd_qa
 from easybuild.tools.systemtools import get_shared_lib_ext
 
-=======
-import shutil
-import stat
-
-from easybuild.easyblocks.generic.binary import Binary
-from easybuild.framework.easyconfig import CUSTOM
-from easybuild.tools.filetools import adjust_permissions, patch_perl_script_autoflush, write_file
-from easybuild.tools.run import run_cmd, run_cmd_qa
-from distutils.version import LooseVersion
-
->>>>>>> 99fe1680
 # Wrapper script definition
 wrapper = """#!/bin/sh
 echo "$@" | grep -e '-ccbin' -e '--compiler-bindir' > /dev/null
@@ -64,11 +52,7 @@
             'host_compilers': [[], "Host compilers for which a wrapper will be generated", CUSTOM]
         }
         return Binary.extra_options(extra_vars)
-<<<<<<< HEAD
- 
-=======
 
->>>>>>> 99fe1680
     def extract_step(self):
         """Extract installer to have more control, e.g. options, patching Perl scripts, etc."""
         execpath = self.src[0]['path']
@@ -116,10 +100,6 @@
         #overriding maxhits default value to 300 (300s wait for nothing to change in the output without seeing a known question)
         run_cmd_qa(cmd, qanda, std_qa=stdqa, no_qa=noqanda, log_all=True, simple=True, maxhits=300)
 
-<<<<<<< HEAD
-=======
-
->>>>>>> 99fe1680
     def post_install_step(self):
         def create_wrapper(wrapper_name,wrapper_comp):
 	    wrapper_f = "%s/bin/%s" % (self.installdir, wrapper_name)
