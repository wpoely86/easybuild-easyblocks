# #
# Copyright 2009-2015 Ghent University
#
# This file is part of EasyBuild,
# originally created by the HPC team of Ghent University (http://ugent.be/hpc/en),
# with support of Ghent University (http://ugent.be/hpc),
# the Flemish Supercomputer Centre (VSC) (https://vscentrum.be/nl/en),
# the Hercules foundation (http://www.herculesstichting.be/in_English)
# and the Department of Economy, Science and Innovation (EWI) (http://www.ewi-vlaanderen.be/en).
#
# http://github.com/hpcugent/easybuild
#
# EasyBuild is free software: you can redistribute it and/or modify
# it under the terms of the GNU General Public License as published by
# the Free Software Foundation v2.
#
# EasyBuild is distributed in the hope that it will be useful,
# but WITHOUT ANY WARRANTY; without even the implied warranty of
# MERCHANTABILITY or FITNESS FOR A PARTICULAR PURPOSE.  See the
# GNU General Public License for more details.
#
# You should have received a copy of the GNU General Public License
# along with EasyBuild.  If not, see <http://www.gnu.org/licenses/>.
# #
"""
EasyBuild support for install the Intel C/C++ compiler suite, implemented as an easyblock

@author: Stijn De Weirdt (Ghent University)
@author: Dries Verdegem (Ghent University)
@author: Kenneth Hoste (Ghent University)
@author: Pieter De Baets (Ghent University)
@author: Jens Timmerman (Ghent University)
@author: Ward Poelmans (Ghent University)
@author: Fokko Masselink
"""

import os
import re
from distutils.version import LooseVersion

from easybuild.easyblocks.generic.intelbase import IntelBase, ACTIVATION_NAME_2012, COMP_ALL
from easybuild.easyblocks.generic.intelbase import LICENSE_FILE_NAME_2012
from easybuild.easyblocks.t.tbb import get_tbb_gccprefix
from easybuild.tools.run import run_cmd


def get_icc_version():
    """Obtain icc version string via 'icc --version'."""
    cmd = "icc --version"
    (out, _) = run_cmd(cmd, log_all=True, simple=False)

    ver_re = re.compile("^icc \(ICC\) (?P<version>[0-9.]+) [0-9]+$", re.M)
    version = ver_re.search(out).group('version')

    return version


class EB_icc(IntelBase):
    """Support for installing icc

    - tested with 11.1.046
        - will fail for all older versions (due to newer silent installer)
    """

    def __init__(self, *args, **kwargs):
        """Constructor, initialize class variables."""
        super(EB_icc, self).__init__(*args, **kwargs)

        self.debuggerpath = None

        if LooseVersion(self.version) >= LooseVersion('2016') and self.cfg['components'] is None:
            # we need to use 'ALL' by default, using 'DEFAULTS' results in key things not being installed (e.g. bin/icc)
            self.cfg['components'] = [COMP_ALL]
            self.log.debug("Nothing specified for components, but required for version 2016, using %s instead",
                           self.cfg['components'])

    def install_step(self):
        """
        Actual installation
        - create silent cfg file
        - execute command
        """
        silent_cfg_names_map = None

        if LooseVersion(self.version) < LooseVersion('2013_sp1'):
            # since icc v2013_sp1, silent.cfg has been slightly changed to be 'more standard'

            silent_cfg_names_map = {
                'activation_name': ACTIVATION_NAME_2012,
                'license_file_name': LICENSE_FILE_NAME_2012,
            }

        super(EB_icc, self).install_step(silent_cfg_names_map=silent_cfg_names_map)

    def sanity_check_step(self):
        """Custom sanity check paths for icc."""

        binprefix = 'bin/intel64'
        libprefix = 'lib/intel64'
        if LooseVersion(self.version) >= LooseVersion('2011'):
            if LooseVersion(self.version) <= LooseVersion('2011.3.174'):
                binprefix = 'bin'
            elif LooseVersion(self.version) >= LooseVersion('2013_sp1'):
                binprefix = 'bin'
            else:
                libprefix = 'compiler/lib/intel64'

        binfiles = ['icc', 'icpc']
        if LooseVersion(self.version) < LooseVersion('2014'):
            binfiles += ['idb']

        binaries = [os.path.join(binprefix, f) for f in binfiles]
        libraries = [os.path.join(libprefix, 'lib%s' % l) for l in ['iomp5.a', 'iomp5.so']]
        sanity_check_files = binaries + libraries
        if LooseVersion(self.version) > LooseVersion('2015'):
            sanity_check_files.append('include/omp.h')

        custom_paths = {
            'files': sanity_check_files,
            'dirs': [],
        }

        super(EB_icc, self).sanity_check_step(custom_paths=custom_paths)

    def make_module_req_guess(self):
        """
        Additional paths to consider for prepend-paths statements in module file
        """
        prefix = None

        # guesses per environment variables
        # some of these paths only apply to certain versions, but that doesn't really matter
        # existence of paths is checked by module generator before 'prepend-paths' statements are included
        guesses = {
            'CLASSPATH': ['daal/lib/daal.jar'],
            # 'include' is deliberately listed last, so it gets precedence over the other subdirs
            'CPATH': ['daal/include', 'ipp/include', 'mkl/include', 'tbb/include', 'include'],
            'DAALROOT': ['daal'],
            'IDB_HOME': ['bin/intel64'],
            'IPPROOT': ['ipp'],
            'LD_LIBRARY_PATH': ['lib'],
            'LIBRARY_PATH': ['lib'],
            'MANPATH': ['debugger/gdb/intel64/share/man', 'man', 'man/common', 'man/en_US', 'share/man'],
            'PATH': ['bin'],
            'TBBROOT': ['tbb'],
        }

        if self.cfg['m32']:
            # 32-bit toolchain
            guesses['PATH'].extend(['bin/ia32', 'tbb/bin/ia32'])
            # in the end we set 'LIBRARY_PATH' equal to 'LD_LIBRARY_PATH'
            guesses['LD_LIBRARY_PATH'].append('lib/ia32')

        else:
            # 64-bit toolkit
            guesses['PATH'].extend([
                'bin/intel64',
                'debugger/gdb/intel64/bin',
                'ipp/bin/intel64',
                'mpi/intel64/bin',
                'tbb/bin/emt64',
                'tbb/bin/intel64',
            ])

            # in the end we set 'LIBRARY_PATH' equal to 'LD_LIBRARY_PATH'
            guesses['LD_LIBRARY_PATH'].extend([
                'compiler/lib/intel64',
                'debugger/ipt/intel64/lib',
                'ipp/lib/intel64',
                'mkl/lib/intel64',
                'mpi/intel64',
                'tbb/lib/intel64/%s' % get_tbb_gccprefix(),
            ])

            if LooseVersion(self.version) < LooseVersion('2016'):
                prefix = 'composer-xe-%s' % self.version

                # debugger is dependent on $INTEL_PYTHONHOME since version 2015 and newer
                if LooseVersion(self.version) >= LooseVersion('2015'):
                    self.debuggerpath = os.path.join('composer-xe-%s' % self.version.split('.')[0], 'debugger')

            else:
                # new directory layout for Intel Parallel Studio XE 2016
                # https://software.intel.com/en-us/articles/new-directory-layout-for-intel-parallel-studio-xe-2016
                prefix = 'compilers_and_libraries_%s/linux' % self.version
                # Debugger requires INTEL_PYTHONHOME, which only allows for a single value
                self.debuggerpath = 'debugger_%s' % self.version.split('.')[0]

                guesses['LD_LIBRARY_PATH'].extend([
                    os.path.join(self.debuggerpath, 'libipt/intel64/lib'),
                    'daal/lib/intel64_lin',
                ])

            # 'lib/intel64' is deliberately listed last, so it gets precedence over subdirs
            guesses['LD_LIBRARY_PATH'].append('lib/intel64')

        guesses['LIBRARY_PATH'] = guesses['LD_LIBRARY_PATH']

        # set debugger path
        if self.debuggerpath:
            guesses['PATH'].append(os.path.join(self.debuggerpath, 'gdb', 'intel64', 'bin'))

        # in recent Intel compiler distributions, the actual binaries are
        # in deeper directories, and symlinked in top-level directories
        # however, not all binaries are symlinked (e.g. mcpcom is not)
<<<<<<< HEAD
        # more recent versions of the Intel Compiler (2013.sp1 and newer)
        if prefix and os.path.isdir(os.path.join(self.installdir, prefix)):
            for key, subdirs in guesses.items():
                guesses[key].extend([os.path.join(prefix, subdir) for subdir in subdirs])

        return guesses

    def make_module_extra(self):
        """Additional custom variables for icc: $INTEL_PYTHONHOME."""
        txt = super(EB_icc, self).make_module_extra()
        if self.debuggerpath:
            intel_pythonhome = os.path.join(self.installdir, self.debuggerpath, 'python', 'intel64')
            if os.path.isdir(intel_pythonhome):
                txt += self.module_generator.set_environment('INTEL_PYTHONHOME', intel_pythonhome)
=======
        if os.path.isdir("%s/composerxe-%s" % (self.installdir, self.version)):
            prefix = "composerxe-%s" % self.version
            oldmap = dirmap
            dirmap = {}
            for k, vs in oldmap.items():
                dirmap[k] = []
                if k == "LD_LIBRARY_PATH":
                    prefix = "composerxe-%s/compiler" % self.version
                else:
                    prefix = "composerxe-%s" % self.version
                for v in vs:
                    v2 = "%s/%s" % (prefix, v)
                    dirmap[k].append(v2)

        elif os.path.isdir("%s/compiler" % (self.installdir)):
            prefix = "compiler"
            oldmap = dirmap
            dirmap = {}
            for k, vs in oldmap.items():
                dirmap[k] = []
                prefix = ''
                if k == "LD_LIBRARY_PATH":
                    prefix = "compiler/"
                for v in vs:
                    v2 = "%s%s" % (prefix, v)
                    dirmap[k].append(v2)

        return dirmap

    def make_module_extra(self):
        """Custom variable definitions in module file: $GXX_ROOT."""
        txt = super(EB_icc, self).make_module_extra()

        # in case people are using unusual locales need to set GXX_ROOT, see
        # https://software.intel.com/en-us/articles/
        # intel-fortran-compiler-for-linux-ifort-error-could-not-find-directory-in-which-g-resides
        cmd = "g++ --print-search-dirs"
        out, _ = run_cmd(cmd, log_all=True, simple=False, force_in_dry_run=True)
        install_line_parts = out.strip().split('\n')[0].split(':')
        if len(install_line_parts) == 2 and install_line_parts[0] == 'install':
            gxxroot = install_line_parts[1].strip()
        else:
            raise EasyBuildError("Unexpected output from %s: %s", cmd, out)

        txt += self.module_generator.set_environment('GXX_ROOT', gxxroot)

>>>>>>> cb06da23
        return txt<|MERGE_RESOLUTION|>--- conflicted
+++ resolved
@@ -203,8 +203,6 @@
         # in recent Intel compiler distributions, the actual binaries are
         # in deeper directories, and symlinked in top-level directories
         # however, not all binaries are symlinked (e.g. mcpcom is not)
-<<<<<<< HEAD
-        # more recent versions of the Intel Compiler (2013.sp1 and newer)
         if prefix and os.path.isdir(os.path.join(self.installdir, prefix)):
             for key, subdirs in guesses.items():
                 guesses[key].extend([os.path.join(prefix, subdir) for subdir in subdirs])
@@ -214,43 +212,11 @@
     def make_module_extra(self):
         """Additional custom variables for icc: $INTEL_PYTHONHOME."""
         txt = super(EB_icc, self).make_module_extra()
+
         if self.debuggerpath:
             intel_pythonhome = os.path.join(self.installdir, self.debuggerpath, 'python', 'intel64')
             if os.path.isdir(intel_pythonhome):
                 txt += self.module_generator.set_environment('INTEL_PYTHONHOME', intel_pythonhome)
-=======
-        if os.path.isdir("%s/composerxe-%s" % (self.installdir, self.version)):
-            prefix = "composerxe-%s" % self.version
-            oldmap = dirmap
-            dirmap = {}
-            for k, vs in oldmap.items():
-                dirmap[k] = []
-                if k == "LD_LIBRARY_PATH":
-                    prefix = "composerxe-%s/compiler" % self.version
-                else:
-                    prefix = "composerxe-%s" % self.version
-                for v in vs:
-                    v2 = "%s/%s" % (prefix, v)
-                    dirmap[k].append(v2)
-
-        elif os.path.isdir("%s/compiler" % (self.installdir)):
-            prefix = "compiler"
-            oldmap = dirmap
-            dirmap = {}
-            for k, vs in oldmap.items():
-                dirmap[k] = []
-                prefix = ''
-                if k == "LD_LIBRARY_PATH":
-                    prefix = "compiler/"
-                for v in vs:
-                    v2 = "%s%s" % (prefix, v)
-                    dirmap[k].append(v2)
-
-        return dirmap
-
-    def make_module_extra(self):
-        """Custom variable definitions in module file: $GXX_ROOT."""
-        txt = super(EB_icc, self).make_module_extra()
 
         # in case people are using unusual locales need to set GXX_ROOT, see
         # https://software.intel.com/en-us/articles/
@@ -265,5 +231,4 @@
 
         txt += self.module_generator.set_environment('GXX_ROOT', gxxroot)
 
->>>>>>> cb06da23
         return txt